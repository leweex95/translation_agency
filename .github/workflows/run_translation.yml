--- conflicted
+++ resolved
@@ -1,344 +1,340 @@
-# [SECURITY WARNING] Never add 'pull_request' triggers to this workflow!
-# Self-hosted runners in public repos are vulnerable to malicious PRs from forks.
-# Only use 'workflow_dispatch' for manual control and restrict to specific actors.
-# See: https://docs.github.com/en/actions/security-guides/security-hardening-for-github-actions#considering-cross-repository-access
-
-name: AI translation pipeline
-
-on:
-  workflow_dispatch:
-    inputs:
-      local_file_path:
-        description: 'Absolute path to the document to translate on your local machine'
-        required: true
-        type: string
-        default: 'C:\Users\csibi\Desktop\sample_doc.pdf'
-
-      translation_style:
-        description: 'Translation style'
-        required: false
-        type: choice
-        default: 'professional'
-        options:
-          - professional
-          - casual
-          - academic
-          - creative
-          - technical
-
-      target_language:
-        description: 'Target language'
-        required: false
-        type: string
-        default: 'hungarian'
-
-      disable_steps:
-        description: 'Validation steps to disable (comma-separated: grammar,style,accuracy,hallucination,consistency,crossllm)'
-        required: false
-        type: string
-        default: ''
-
-jobs:
-  translate:
-    if: github.actor == 'leweex95'
-    runs-on: self-hosted
-    
-    steps:
-    - name: Checkout repository
-      uses: actions/checkout@v5
-
-    - name: Validate local file
-      id: validate-file
-      shell: powershell
-      run: |
-        $INPUT_FILE = "${{ github.event.inputs.local_file_path }}"
-        if (-not (Test-Path $INPUT_FILE)) {
-          Write-Error "Error: Local file '$INPUT_FILE' not found"
-          exit 1
-        }
-        Write-Host "Local file found: $INPUT_FILE"
-        echo "input_file=$INPUT_FILE" >> $env:GITHUB_OUTPUT
-
-    - name: Set up Python
-      uses: actions/setup-python@v6
-      with:
-        python-version: '3.11'
-    
-    - name: Install Poetry
-      shell: powershell
-      run: |
-        python -m pip install --upgrade pip
-        pip install poetry
-    
-    - name: Install dependencies
-      shell: powershell
-      run: |
-        poetry install
-    
-    - name: Prepare environment and build command
-      id: prepare-env
-      shell: powershell
-      run: |
-        $INPUT_FILE = "${{ steps.validate-file.outputs.input_file }}"
-        Write-Host "DEBUG: INPUT_FILE = $INPUT_FILE"
-        $BASENAME = [System.IO.Path]::GetFileNameWithoutExtension($INPUT_FILE)
-        $TIMESTAMP = (Get-Date).ToString("yyyyMMdd_HHmmss")
-        if (-not $TIMESTAMP) {
-          Write-Error "Failed to generate timestamp"
-          exit 1
-        }
-        $OUTPUT_DIR = "output/" + $TIMESTAMP + "_" + $BASENAME
-        Write-Host "DEBUG: TIMESTAMP = $TIMESTAMP"
-        Write-Host "DEBUG: BASENAME = $BASENAME"
-        Write-Host "DEBUG: OUTPUT_DIR = $OUTPUT_DIR"
-        New-Item -ItemType Directory -Force -Path $OUTPUT_DIR
-        Write-Host "Output directory created: $OUTPUT_DIR"
-        echo "output_dir=$OUTPUT_DIR" >> $env:GITHUB_OUTPUT
-        echo "basename=$BASENAME" >> $env:GITHUB_OUTPUT
-        
-        $CMD = "poetry run python -m src.translation_agency.main"
-        $CMD = "$CMD '$INPUT_FILE'"
-        $CMD = "$CMD --style '${{ github.event.inputs.translation_style }}'"
-        $CMD = "$CMD --target-language '${{ github.event.inputs.target_language }}'"
-        $CMD = "$CMD --output-dir '$OUTPUT_DIR'"
-
-        if ("${{ github.event.inputs.disable_steps }}" -ne "") {
-          $DISABLED_STEPS = "${{ github.event.inputs.disable_steps }}"
-          Write-Host "Raw disable_steps input: '$DISABLED_STEPS'"
-          $STEPS = $DISABLED_STEPS -split "," | ForEach-Object { $_.Trim() }
-          Write-Host "Parsed steps: $($STEPS -join ', ')"
-          $CMD = "$CMD --disable-steps $($STEPS -join ' ')"
-        }
-
-        Write-Host "Command: $CMD"
-        echo "command=$CMD" >> $env:GITHUB_OUTPUT
-    
-    - name: Run translation pipeline
-      id: translate
-      shell: powershell
-      run: |
-        Write-Host "Starting translation pipeline..."
-        
-        # Run the pipeline
-        $command = "${{ steps.prepare-env.outputs.command }}"
-        try {
-          Invoke-Expression $command
-          if ($LASTEXITCODE -eq 0) {
-            Write-Host "Translation completed successfully!"
-            echo "success=true" >> $env:GITHUB_OUTPUT
-          } else {
-            Write-Host "Translation failed!"
-            echo "success=false" >> $env:GITHUB_OUTPUT
-            exit 1
-          }
-        } catch {
-          Write-Host "Translation failed with error: $_"
-          echo "success=false" >> $env:GITHUB_OUTPUT
-          exit 1
-        }
-    
-    - name: Get output file info
-      id: output-info
-      if: steps.translate.outputs.success == 'true'
-      shell: powershell
-      run: |
-        $INPUT_FILE = "${{ steps.validate-file.outputs.input_file }}"
-        $BASENAME = "${{ steps.prepare-env.outputs.basename }}"
-        $DISABLED_STEPS = "${{ github.event.inputs.disable_steps }}"
-        
-        # Determine the final validation step based on disabled steps
-        $all_steps = @("grammar", "style", "accuracy", "hallucination", "consistency", "crossllm")
-        $disabled_array = $DISABLED_STEPS -split "," | ForEach-Object { $_.Trim() }
-        $enabled_steps = $all_steps | Where-Object { $_ -notin $disabled_array }
-        
-        Write-Host "All steps: $($all_steps -join ', ')"
-        Write-Host "Disabled steps: $($disabled_array -join ', ')"
-        Write-Host "Enabled steps: $($enabled_steps -join ', ')"
-        
-        # Find the highest step number that should exist
-        $step_number = 1  # initial translation is step 1
-        if ($enabled_steps.Count -gt 0) {
-          $step_number += $enabled_steps.Count
-          $OUTPUT_FILE = "${{ steps.prepare-env.outputs.output_dir }}/$BASENAME/step$($step_number)_$($enabled_steps[-1])_validation.txt"
-        } else {
-          # No validation steps enabled, use initial translation
-          $OUTPUT_FILE = "${{ steps.prepare-env.outputs.output_dir }}/$BASENAME/step1_initial_translation.txt"
-        }
-        
-        # If the expected file doesn't exist, try to find any validation file
-        if (-not (Test-Path $OUTPUT_FILE)) {
-          Write-Host "Expected output file not found: $OUTPUT_FILE"
-          Write-Host "Looking for any available validation files..."
-          
-          $validation_files = Get-ChildItem "${{ steps.prepare-env.outputs.output_dir }}/$BASENAME" -Filter "step*_validation.txt" | 
-            Sort-Object { [int]($_.Name -replace 'step(\d+).*', '$1') } -Descending
-          
-          if ($validation_files.Count -gt 0) {
-            $OUTPUT_FILE = $validation_files[0].FullName
-            Write-Host "Using latest available validation file: $OUTPUT_FILE"
-          } else {
-            Write-Host "No validation files found in output directory"
-            if (Test-Path "${{ steps.prepare-env.outputs.output_dir }}") {
-              Get-ChildItem "${{ steps.prepare-env.outputs.output_dir }}" -Recurse | ForEach-Object { $_.FullName }
-            }
-            exit 1
-          }
-        }
-        
-        echo "output_file=$OUTPUT_FILE" >> $env:GITHUB_OUTPUT
-        Write-Host "Final translation: $OUTPUT_FILE"
-        
-        # Get file size
-        $SIZE = (Get-Item $OUTPUT_FILE).Length
-        echo "file_size=$SIZE" >> $env:GITHUB_OUTPUT
-    
-    - name: Upload translation results
-      if: steps.translate.outputs.success == 'true'
-      uses: actions/upload-artifact@v4
-      with:
-        name: translation-results-${{ github.run_id }}
-        path: |
-          ${{ steps.prepare-env.outputs.output_dir }}/
-          !${{ steps.prepare-env.outputs.output_dir }}/step*.txt
-          !${{ steps.prepare-env.outputs.output_dir }}/step*.md
-          !${{ steps.prepare-env.outputs.output_dir }}/step*.docx
-        retention-days: 30
-    
-    - name: Upload intermediate results
-      if: steps.translate.outputs.success == 'true'
-      uses: actions/upload-artifact@v4
-      with:
-        name: intermediate-results-${{ github.run_id }}
-        path: |
-          ${{ steps.prepare-env.outputs.output_dir }}/**/step*.txt
-          ${{ steps.prepare-env.outputs.output_dir }}/**/step*.md
-          ${{ steps.prepare-env.outputs.output_dir }}/**/step*.docx
-        retention-days: 7
-    
-    - name: Create job summary
-      if: always()
-      shell: powershell
-      run: |
-        "# AI Translation Pipeline Results" >> $env:GITHUB_STEP_SUMMARY
-        "" >> $env:GITHUB_STEP_SUMMARY
-        
-        if ("${{ steps.translate.outputs.success }}" -eq "true") {
-          "## ✅ Translation Successful" >> $env:GITHUB_STEP_SUMMARY
-        } else {
-          "## ❌ Translation Failed" >> $env:GITHUB_STEP_SUMMARY
-          "The translation pipeline encountered an error. Please check the job logs for details." >> $env:GITHUB_STEP_SUMMARY
-          "" >> $env:GITHUB_STEP_SUMMARY
-        }
-        
-        "| Parameter | Value |" >> $env:GITHUB_STEP_SUMMARY
-        "|-----------|-------|" >> $env:GITHUB_STEP_SUMMARY
-        "| Input Document | `${{ github.event.inputs.local_file_path }}` |" >> $env:GITHUB_STEP_SUMMARY
-        "| Translation Style | ${{ github.event.inputs.translation_style }} |" >> $env:GITHUB_STEP_SUMMARY
-        "| Target Language | ${{ github.event.inputs.target_language }} |" >> $env:GITHUB_STEP_SUMMARY
-        "| Disabled Steps | ${{ github.event.inputs.disable_steps || 'None' }} |" >> $env:GITHUB_STEP_SUMMARY
-        
-        if ("${{ steps.translate.outputs.success }}" -eq "true" -and "${{ steps.output-info.outputs.output_file }}" -ne "") {
-          "| Output File | `${{ steps.output-info.outputs.output_file }}` |" >> $env:GITHUB_STEP_SUMMARY
-          "| File Size | ${{ steps.output-info.outputs.file_size }} bytes |" >> $env:GITHUB_STEP_SUMMARY
-          "" >> $env:GITHUB_STEP_SUMMARY
-          "Download Results: Check the 'Artifacts' section above to download the translated document and intermediate results." >> $env:GITHUB_STEP_SUMMARY
-        }
-
-  push-artifacts:
-    runs-on: self-hosted
-    needs: translate
-    if: needs.translate.result == 'success'
-    steps:
-    - name: Checkout repository
-      uses: actions/checkout@v5
-      with:
-        token: ${{ secrets.PAT_TOKEN }}
-        fetch-depth: 0
-
-    - name: Download artifacts
-      uses: actions/download-artifact@v5
-      with:
-        name: translation-results-${{ github.run_id }}
-        path: output/
-
-    - name: Download intermediate artifacts
-      uses: actions/download-artifact@v5
-      with:
-        name: intermediate-results-${{ github.run_id }}
-        path: output/
-
-    - name: Check for changes
-      id: check_changes
-      shell: powershell
-      run: |
-<<<<<<< HEAD
-        $ErrorActionPreference = "Continue"
-=======
-        # Set error handling to continue on command failures
-        $ErrorActionPreference = "Continue"
-        $global:LASTEXITCODE = 0
-        
->>>>>>> 0e350f1a
-        Write-Host "Checking for changes in output directory..."
-        
-        # Check for modified files - git diff returns 1 if changes exist, 0 if no changes
-        git -c safe.directory="$PWD" diff --quiet -- "output/" 2>$null
-        $diffExitCode = $LASTEXITCODE
-        
-        if ($diffExitCode -ne 0) {
-          echo "changes_detected=true" >> $env:GITHUB_OUTPUT
-          Write-Host "Modified files detected in output/"
-        } else {
-          # Check for untracked files
-          $untracked = git -c safe.directory="$PWD" ls-files --others --exclude-standard -- "output/" 2>$null
-          if ($untracked -and $untracked.Length -gt 0) {
-            echo "changes_detected=true" >> $env:GITHUB_OUTPUT
-            Write-Host "New untracked files detected in output/"
-            Write-Host "Untracked files: $($untracked -join ', ')"
-          } else {
-            echo "changes_detected=false" >> $env:GITHUB_OUTPUT
-            Write-Host "No new translation outputs to commit"
-          }
-        }
-        
-        # Reset exit code to ensure step succeeds
-        $global:LASTEXITCODE = 0
-        exit 0
-
-    - name: Configure Git
-      run: |
-          git config --global user.name "${{ github.actor }}"
-          git config --global user.email "${{ github.actor }}@users.noreply.github.com"
-
-    - name: Commit and push translation results
-      if: steps.check_changes.outputs.changes_detected == 'true'
-      shell: powershell
-      env:
-        PAT_TOKEN: ${{ secrets.PAT_TOKEN }}
-      run: |
-        # Set error handling to stop on real errors but continue on expected git failures
-        $ErrorActionPreference = "Stop"
-        
-        try {
-          $BRANCH = git -c safe.directory="$PWD" rev-parse --abbrev-ref HEAD
-          $INPUT_FILE = "${{ github.event.inputs.local_file_path }}"
-          $BASENAME = [System.IO.Path]::GetFileNameWithoutExtension($INPUT_FILE)
-          
-          Write-Host "Current branch: $BRANCH"
-          Write-Host "Adding output files to git..."
-          git -c safe.directory="$PWD" add output/
-          
-          Write-Host "Committing changes..."
-          git -c safe.directory="$PWD" commit -m "[Auto-commit] Translation results: $BASENAME [skip ci]"
-          
-          Write-Host "Pushing to remote repository..."
-          git -c safe.directory="$PWD" push "https://x-access-token:$env:PAT_TOKEN@github.com/${{ github.repository }}" $BRANCH
-          
-          Write-Host "Successfully committed and pushed translation results"
-        }
-        catch {
-          Write-Host "Error during git operations: $($_.Exception.Message)"
-          Write-Host "Git status:"
-          git status
-          throw $_
+# [SECURITY WARNING] Never add 'pull_request' triggers to this workflow!
+# Self-hosted runners in public repos are vulnerable to malicious PRs from forks.
+# Only use 'workflow_dispatch' for manual control and restrict to specific actors.
+# See: https://docs.github.com/en/actions/security-guides/security-hardening-for-github-actions#considering-cross-repository-access
+
+name: AI translation pipeline
+
+on:
+  workflow_dispatch:
+    inputs:
+      local_file_path:
+        description: 'Absolute path to the document to translate on your local machine'
+        required: true
+        type: string
+        default: 'C:\Users\csibi\Desktop\sample_doc.pdf'
+
+      translation_style:
+        description: 'Translation style'
+        required: false
+        type: choice
+        default: 'professional'
+        options:
+          - professional
+          - casual
+          - academic
+          - creative
+          - technical
+
+      target_language:
+        description: 'Target language'
+        required: false
+        type: string
+        default: 'hungarian'
+
+      disable_steps:
+        description: 'Validation steps to disable (comma-separated: grammar,style,accuracy,hallucination,consistency,crossllm)'
+        required: false
+        type: string
+        default: ''
+
+jobs:
+  translate:
+    if: github.actor == 'leweex95'
+    runs-on: self-hosted
+    
+    steps:
+    - name: Checkout repository
+      uses: actions/checkout@v5
+
+    - name: Validate local file
+      id: validate-file
+      shell: powershell
+      run: |
+        $INPUT_FILE = "${{ github.event.inputs.local_file_path }}"
+        if (-not (Test-Path $INPUT_FILE)) {
+          Write-Error "Error: Local file '$INPUT_FILE' not found"
+          exit 1
+        }
+        Write-Host "Local file found: $INPUT_FILE"
+        echo "input_file=$INPUT_FILE" >> $env:GITHUB_OUTPUT
+
+    - name: Set up Python
+      uses: actions/setup-python@v6
+      with:
+        python-version: '3.11'
+    
+    - name: Install Poetry
+      shell: powershell
+      run: |
+        python -m pip install --upgrade pip
+        pip install poetry
+    
+    - name: Install dependencies
+      shell: powershell
+      run: |
+        poetry install
+    
+    - name: Prepare environment and build command
+      id: prepare-env
+      shell: powershell
+      run: |
+        $INPUT_FILE = "${{ steps.validate-file.outputs.input_file }}"
+        Write-Host "DEBUG: INPUT_FILE = $INPUT_FILE"
+        $BASENAME = [System.IO.Path]::GetFileNameWithoutExtension($INPUT_FILE)
+        $TIMESTAMP = (Get-Date).ToString("yyyyMMdd_HHmmss")
+        if (-not $TIMESTAMP) {
+          Write-Error "Failed to generate timestamp"
+          exit 1
+        }
+        $OUTPUT_DIR = "output/" + $TIMESTAMP + "_" + $BASENAME
+        Write-Host "DEBUG: TIMESTAMP = $TIMESTAMP"
+        Write-Host "DEBUG: BASENAME = $BASENAME"
+        Write-Host "DEBUG: OUTPUT_DIR = $OUTPUT_DIR"
+        New-Item -ItemType Directory -Force -Path $OUTPUT_DIR
+        Write-Host "Output directory created: $OUTPUT_DIR"
+        echo "output_dir=$OUTPUT_DIR" >> $env:GITHUB_OUTPUT
+        echo "basename=$BASENAME" >> $env:GITHUB_OUTPUT
+        
+        $CMD = "poetry run python -m src.translation_agency.main"
+        $CMD = "$CMD '$INPUT_FILE'"
+        $CMD = "$CMD --style '${{ github.event.inputs.translation_style }}'"
+        $CMD = "$CMD --target-language '${{ github.event.inputs.target_language }}'"
+        $CMD = "$CMD --output-dir '$OUTPUT_DIR'"
+
+        if ("${{ github.event.inputs.disable_steps }}" -ne "") {
+          $DISABLED_STEPS = "${{ github.event.inputs.disable_steps }}"
+          Write-Host "Raw disable_steps input: '$DISABLED_STEPS'"
+          $STEPS = $DISABLED_STEPS -split "," | ForEach-Object { $_.Trim() }
+          Write-Host "Parsed steps: $($STEPS -join ', ')"
+          $CMD = "$CMD --disable-steps $($STEPS -join ' ')"
+        }
+
+        Write-Host "Command: $CMD"
+        echo "command=$CMD" >> $env:GITHUB_OUTPUT
+    
+    - name: Run translation pipeline
+      id: translate
+      shell: powershell
+      run: |
+        Write-Host "Starting translation pipeline..."
+        
+        # Run the pipeline
+        $command = "${{ steps.prepare-env.outputs.command }}"
+        try {
+          Invoke-Expression $command
+          if ($LASTEXITCODE -eq 0) {
+            Write-Host "Translation completed successfully!"
+            echo "success=true" >> $env:GITHUB_OUTPUT
+          } else {
+            Write-Host "Translation failed!"
+            echo "success=false" >> $env:GITHUB_OUTPUT
+            exit 1
+          }
+        } catch {
+          Write-Host "Translation failed with error: $_"
+          echo "success=false" >> $env:GITHUB_OUTPUT
+          exit 1
+        }
+    
+    - name: Get output file info
+      id: output-info
+      if: steps.translate.outputs.success == 'true'
+      shell: powershell
+      run: |
+        $INPUT_FILE = "${{ steps.validate-file.outputs.input_file }}"
+        $BASENAME = "${{ steps.prepare-env.outputs.basename }}"
+        $DISABLED_STEPS = "${{ github.event.inputs.disable_steps }}"
+        
+        # Determine the final validation step based on disabled steps
+        $all_steps = @("grammar", "style", "accuracy", "hallucination", "consistency", "crossllm")
+        $disabled_array = $DISABLED_STEPS -split "," | ForEach-Object { $_.Trim() }
+        $enabled_steps = $all_steps | Where-Object { $_ -notin $disabled_array }
+        
+        Write-Host "All steps: $($all_steps -join ', ')"
+        Write-Host "Disabled steps: $($disabled_array -join ', ')"
+        Write-Host "Enabled steps: $($enabled_steps -join ', ')"
+        
+        # Find the highest step number that should exist
+        $step_number = 1  # initial translation is step 1
+        if ($enabled_steps.Count -gt 0) {
+          $step_number += $enabled_steps.Count
+          $OUTPUT_FILE = "${{ steps.prepare-env.outputs.output_dir }}/$BASENAME/step$($step_number)_$($enabled_steps[-1])_validation.txt"
+        } else {
+          # No validation steps enabled, use initial translation
+          $OUTPUT_FILE = "${{ steps.prepare-env.outputs.output_dir }}/$BASENAME/step1_initial_translation.txt"
+        }
+        
+        # If the expected file doesn't exist, try to find any validation file
+        if (-not (Test-Path $OUTPUT_FILE)) {
+          Write-Host "Expected output file not found: $OUTPUT_FILE"
+          Write-Host "Looking for any available validation files..."
+          
+          $validation_files = Get-ChildItem "${{ steps.prepare-env.outputs.output_dir }}/$BASENAME" -Filter "step*_validation.txt" | 
+            Sort-Object { [int]($_.Name -replace 'step(\d+).*', '$1') } -Descending
+          
+          if ($validation_files.Count -gt 0) {
+            $OUTPUT_FILE = $validation_files[0].FullName
+            Write-Host "Using latest available validation file: $OUTPUT_FILE"
+          } else {
+            Write-Host "No validation files found in output directory"
+            if (Test-Path "${{ steps.prepare-env.outputs.output_dir }}") {
+              Get-ChildItem "${{ steps.prepare-env.outputs.output_dir }}" -Recurse | ForEach-Object { $_.FullName }
+            }
+            exit 1
+          }
+        }
+        
+        echo "output_file=$OUTPUT_FILE" >> $env:GITHUB_OUTPUT
+        Write-Host "Final translation: $OUTPUT_FILE"
+        
+        # Get file size
+        $SIZE = (Get-Item $OUTPUT_FILE).Length
+        echo "file_size=$SIZE" >> $env:GITHUB_OUTPUT
+    
+    - name: Upload translation results
+      if: steps.translate.outputs.success == 'true'
+      uses: actions/upload-artifact@v4
+      with:
+        name: translation-results-${{ github.run_id }}
+        path: |
+          ${{ steps.prepare-env.outputs.output_dir }}/
+          !${{ steps.prepare-env.outputs.output_dir }}/step*.txt
+          !${{ steps.prepare-env.outputs.output_dir }}/step*.md
+          !${{ steps.prepare-env.outputs.output_dir }}/step*.docx
+        retention-days: 30
+    
+    - name: Upload intermediate results
+      if: steps.translate.outputs.success == 'true'
+      uses: actions/upload-artifact@v4
+      with:
+        name: intermediate-results-${{ github.run_id }}
+        path: |
+          ${{ steps.prepare-env.outputs.output_dir }}/**/step*.txt
+          ${{ steps.prepare-env.outputs.output_dir }}/**/step*.md
+          ${{ steps.prepare-env.outputs.output_dir }}/**/step*.docx
+        retention-days: 7
+    
+    - name: Create job summary
+      if: always()
+      shell: powershell
+      run: |
+        "# AI Translation Pipeline Results" >> $env:GITHUB_STEP_SUMMARY
+        "" >> $env:GITHUB_STEP_SUMMARY
+        
+        if ("${{ steps.translate.outputs.success }}" -eq "true") {
+          "## ✅ Translation Successful" >> $env:GITHUB_STEP_SUMMARY
+        } else {
+          "## ❌ Translation Failed" >> $env:GITHUB_STEP_SUMMARY
+          "The translation pipeline encountered an error. Please check the job logs for details." >> $env:GITHUB_STEP_SUMMARY
+          "" >> $env:GITHUB_STEP_SUMMARY
+        }
+        
+        "| Parameter | Value |" >> $env:GITHUB_STEP_SUMMARY
+        "|-----------|-------|" >> $env:GITHUB_STEP_SUMMARY
+        "| Input Document | `${{ github.event.inputs.local_file_path }}` |" >> $env:GITHUB_STEP_SUMMARY
+        "| Translation Style | ${{ github.event.inputs.translation_style }} |" >> $env:GITHUB_STEP_SUMMARY
+        "| Target Language | ${{ github.event.inputs.target_language }} |" >> $env:GITHUB_STEP_SUMMARY
+        "| Disabled Steps | ${{ github.event.inputs.disable_steps || 'None' }} |" >> $env:GITHUB_STEP_SUMMARY
+        
+        if ("${{ steps.translate.outputs.success }}" -eq "true" -and "${{ steps.output-info.outputs.output_file }}" -ne "") {
+          "| Output File | `${{ steps.output-info.outputs.output_file }}` |" >> $env:GITHUB_STEP_SUMMARY
+          "| File Size | ${{ steps.output-info.outputs.file_size }} bytes |" >> $env:GITHUB_STEP_SUMMARY
+          "" >> $env:GITHUB_STEP_SUMMARY
+          "Download Results: Check the 'Artifacts' section above to download the translated document and intermediate results." >> $env:GITHUB_STEP_SUMMARY
+        }
+
+  push-artifacts:
+    runs-on: self-hosted
+    needs: translate
+    if: needs.translate.result == 'success'
+    steps:
+    - name: Checkout repository
+      uses: actions/checkout@v5
+      with:
+        token: ${{ secrets.PAT_TOKEN }}
+        fetch-depth: 0
+
+    - name: Download artifacts
+      uses: actions/download-artifact@v5
+      with:
+        name: translation-results-${{ github.run_id }}
+        path: output/
+
+    - name: Download intermediate artifacts
+      uses: actions/download-artifact@v5
+      with:
+        name: intermediate-results-${{ github.run_id }}
+        path: output/
+
+    - name: Check for changes
+      id: check_changes
+      shell: powershell
+      run: |
+        # Set error handling to continue on command failures
+        $ErrorActionPreference = "Continue"
+        $global:LASTEXITCODE = 0
+        
+        Write-Host "Checking for changes in output directory..."
+        
+        # Check for modified files - git diff returns 1 if changes exist, 0 if no changes
+        git -c safe.directory="$PWD" diff --quiet -- "output/" 2>$null
+        $diffExitCode = $LASTEXITCODE
+        
+        if ($diffExitCode -ne 0) {
+          echo "changes_detected=true" >> $env:GITHUB_OUTPUT
+          Write-Host "Modified files detected in output/"
+        } else {
+          # Check for untracked files
+          $untracked = git -c safe.directory="$PWD" ls-files --others --exclude-standard -- "output/" 2>$null
+          if ($untracked -and $untracked.Length -gt 0) {
+            echo "changes_detected=true" >> $env:GITHUB_OUTPUT
+            Write-Host "New untracked files detected in output/"
+            Write-Host "Untracked files: $($untracked -join ', ')"
+          } else {
+            echo "changes_detected=false" >> $env:GITHUB_OUTPUT
+            Write-Host "No new translation outputs to commit"
+          }
+        }
+        
+        # Reset exit code to ensure step succeeds
+        $global:LASTEXITCODE = 0
+        exit 0
+
+    - name: Configure Git
+      run: |
+          git config --global user.name "${{ github.actor }}"
+          git config --global user.email "${{ github.actor }}@users.noreply.github.com"
+
+    - name: Commit and push translation results
+      if: steps.check_changes.outputs.changes_detected == 'true'
+      shell: powershell
+      env:
+        PAT_TOKEN: ${{ secrets.PAT_TOKEN }}
+      run: |
+        # Set error handling to stop on real errors but continue on expected git failures
+        $ErrorActionPreference = "Stop"
+        
+        try {
+          $BRANCH = git -c safe.directory="$PWD" rev-parse --abbrev-ref HEAD
+          $INPUT_FILE = "${{ github.event.inputs.local_file_path }}"
+          $BASENAME = [System.IO.Path]::GetFileNameWithoutExtension($INPUT_FILE)
+          
+          Write-Host "Current branch: $BRANCH"
+          Write-Host "Adding output files to git..."
+          git -c safe.directory="$PWD" add output/
+          
+          Write-Host "Committing changes..."
+          git -c safe.directory="$PWD" commit -m "[Auto-commit] Translation results: $BASENAME [skip ci]"
+          
+          Write-Host "Pushing to remote repository..."
+          git -c safe.directory="$PWD" push "https://x-access-token:$env:PAT_TOKEN@github.com/${{ github.repository }}" $BRANCH
+          
+          Write-Host "Successfully committed and pushed translation results"
+        }
+        catch {
+          Write-Host "Error during git operations: $($_.Exception.Message)"
+          Write-Host "Git status:"
+          git status
+          throw $_
         }